--- conflicted
+++ resolved
@@ -33,9 +33,12 @@
 
 The following scripts are available via `npm run <script>` or `pnpm run <script>`:
 
-<<<<<<< HEAD
+
+
+
 ### 📦 SETUP.md – NPM Token Authentication with .env and CLI
-=======
+
+
 | Script             | Description                                                      |
 |--------------------|------------------------------------------------------------------|
 | **build**          | Compile TypeScript using `tsc` and fix paths using `tsc-alias`  |
@@ -57,24 +60,6 @@
 | **add**            | *(Your custom script — specify its function if needed)*          |
 
 
-### 🎯 Filter Usage (Workspace Targeting)
->>>>>>> 4ae6f1ab
-
-````bash
-pnpm build --filter @nexgenstudiodev/fastkit-config
-pnpm add -D @types/express --filter @nexgenstudiodev/fastkit-config
-
-````
-
-#### Load the Token in CLI
-
-| Platform                | Set NPM_TOKEN Command                  | Check Authentication Command    | Purpose                     |
-|-------------------------|--------------------------------------|---------------------------------|-----------------------------|
-| **Windows (PowerShell)** | `$env:NPM_TOKEN="your-token"`         | `npm whoami`                    | Set token / Verify identity |
-| **macOS / Linux / WSL**  | `export NPM_TOKEN="your-token"`       | `npm whoami`                    | Set token / Verify identity |
-| **Cross-platform One-liner** | `NPM_TOKEN="your-token" npm publish` | `NPM_TOKEN="your-token" npm whoami` | Publish / Verify identity    |
-
-> **Note:** Replace `"your-token"` with your actual NPM token. These commands temporarily set the token only for the current shell session. Avoid exposing your token in shared or public environments.
 
 
 ### 🚀 Publishing Workflow
