--- conflicted
+++ resolved
@@ -1,19 +1,15 @@
 {
   "name": "@nexgenstudiodev/fastkit",
-<<<<<<< HEAD
+
   "type": "commonjs",
   "version": "1.2.0",
   "description": "A modular, class-based toolkit for fast API development with TypeScript and Express.",
-=======
-  "version": "2.4.0",
-  "description": "A comprehensive FastKit library with auth, database config, and utilities",
->>>>>>> 4ae6f1ab
   "main": "dist/FastKit.js",
   "types": "dist/FastKit.d.ts",
   "files": [
     "dist"
   ],
-<<<<<<< HEAD
+
   "scripts": {
     "format": "prettier --write 'src/**/*.{ts,tsx,js,json,md}'",
     "lint": "eslint src/**/*.{ts,tsx}",
@@ -23,8 +19,7 @@
     "link:manage": "ts-node src/script/manage-link.ts",
     "manage": "ts-node src/script/index.ts"
   },
-=======
->>>>>>> 4ae6f1ab
+
   "keywords": [
     "fastkit",
     "auth",
