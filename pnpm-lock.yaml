--- conflicted
+++ resolved
@@ -62,14 +62,14 @@
         version: 6.0.1
       ts-jest:
         specifier: ^29.4.0
-<<<<<<< HEAD
+
         version: 29.4.0(@babel/core@7.27.7)(@jest/transform@30.0.2)(@jest/types@30.0.1)(babel-jest@30.0.2(@babel/core@7.27.7))(jest-util@30.0.2)(jest@30.0.3(@types/node@24.0.4)(ts-node@10.9.2(@types/node@24.0.4)(typescript@5.8.3)))(typescript@5.8.3)
       ts-node:
         specifier: ^10.9.2
         version: 10.9.2(@types/node@24.0.4)(typescript@5.8.3)
-=======
+
         version: 29.4.0(@babel/core@7.27.7)(@jest/transform@30.0.2)(@jest/types@30.0.1)(babel-jest@30.0.2(@babel/core@7.27.7))(jest-util@30.0.2)(jest@30.0.3(@types/node@24.0.7)(ts-node@10.9.2(@types/node@24.0.7)(typescript@5.8.3)))(typescript@5.8.3)
->>>>>>> 4ae6f1ab
+
       ts-node-dev:
         specifier: ^2.0.0
         version: 2.0.0(@types/node@24.0.7)(typescript@5.8.3)
